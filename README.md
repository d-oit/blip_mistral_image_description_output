--- conflicted
+++ resolved
@@ -14,13 +14,10 @@
 - Translate descriptions into multiple languages (currently supports English, Spanish, French, German, Italian, Japanese, and Chinese).
 - Approve and cache descriptions for future use.
 - Configure and generate output in a specified format.
-<<<<<<< HEAD
 - Save and load custom templates as JSON.
 - Manage custom templates through a dedicated UI.
-=======
 - Caching mechanism to prevent redundant operations and optimize performance.
 - Multithreading for caching and saving approved images.
->>>>>>> 2c584093
 
 ## Technologies Used
 
@@ -73,14 +70,15 @@
 2. Make adjustments to the configuration string and see the changes reflected in real-time.
 3. Download the generated output in different formats (e.g., JSON, YAML, text) using the provided download options.
 
-<<<<<<< HEAD
+
 ### Saving and Loading Custom Templates
 
 1. In the Streamlit app, navigate to the "Template Management" section in the sidebar.
 2. Enter a template name and content, then click "Save Template" to save the custom template.
 3. To load a saved template, select it from the dropdown menu and click "Load Template".
 4. To delete a saved template, select it from the dropdown menu and click "Delete Template".
-=======
+
+
 ## Caching Mechanism and Optimizations
 
 ### Caching Expensive Operations
@@ -98,7 +96,7 @@
 ### Multithreading for Caching and Saving Approved Images
 
 The application uses multithreading to handle the caching and saving of approved images. This is implemented in the `save_approved_images` method in `src/image_description.py`. By performing these tasks concurrently with other operations, the overall performance of the application is improved, especially when dealing with a large number of images.
->>>>>>> 2c584093
+
 
 ## Contributing
 
