--- conflicted
+++ resolved
@@ -16,13 +16,13 @@
 from mistralai import Mistral
 from deepl import Translator
 import yaml
-<<<<<<< HEAD
+
 import jsonschema
 from jsonschema import validate
-=======
+
 import threading
 from src.utils.image_utils import encode_image
->>>>>>> 2c584093
+
 
 @dataclass
 class AppConfig:
